﻿using System;
using System.Collections.Generic;
using System.Diagnostics;
using System.Linq;
using System.Text;
using System.Threading.Tasks;
using System.Windows;
using System.Windows.Forms;
using System.Windows.Input;
using Wox.Core.Plugin;
using Wox.Core.Resource;
using Wox.Core.UserSettings;
using Wox.Infrastructure;
using Wox.Infrastructure.Hotkey;
using Wox.Plugin;
using Wox.Storage;
using Wox.Extensions;

namespace Wox.ViewModel
{
    public class MainViewModel : BaseViewModel
    {
        #region Private Fields

        private string _queryText;
<<<<<<< HEAD

=======
        private bool _isVisible;
        private bool _isResultListBoxVisible;
        private bool _isContextMenuVisible;
        private bool _isProgressBarVisible;
>>>>>>> 320f78b3
        private bool _isProgressBarTooltipVisible;
        private bool _selectAllText;
        private int _caretIndex;
        private double _left;
        private double _top;

        private Visibility _contextMenuVisibility;
        private Visibility _progressBarVisibility;
        private Visibility _resultListBoxVisibility;
        private Visibility _windowVisibility;

        private bool _queryHasReturn;
        private Query _lastQuery = new Query();
        private bool _ignoreTextChange;
        private List<Result> CurrentContextMenus = new List<Result>();
        private string _textBeforeEnterContextMenuMode;

        #endregion

        #region Constructor

        public MainViewModel()
        {
<<<<<<< HEAD
            this.InitializeResultListBox();
            this.InitializeContextMenu();
            this.InitializeKeyCommands();
=======
            InitializeResultListBox();
            InitializeContextMenu();
            InitializeKeyCommands();
>>>>>>> 320f78b3

            _queryHasReturn = false;
        }

        #endregion

        #region ViewModel Properties

        public ResultsViewModel Results { get; private set; }

        public ResultsViewModel ContextMenu { get; private set; }

        public string QueryText
        {
            get
            {
                return _queryText;
            }
            set
            {
                _queryText = value;
                OnPropertyChanged("QueryText");

                HandleQueryTextUpdated();
            }
        }

        public bool SelectAllText
        {
            get
            {
                return _selectAllText;
            }
            set
            {
                _selectAllText = value;
                OnPropertyChanged("SelectAllText");
            }
        }

        public int CaretIndex
        {
            get
            {
                return _caretIndex;
            }
            set
            {
                _caretIndex = value;
                OnPropertyChanged("CaretIndex");
            }
        }

        public bool IsProgressBarTooltipVisible
        {
            get
            {
<<<<<<< HEAD
                return this._isProgressBarTooltipVisible;
            }
            set
            {
                this._isProgressBarTooltipVisible = value;
                OnPropertyChanged("IsProgressBarTooltipVisible");
            }
        }

        public double Left
        {
            get
            {
                return this._left;
            }
            set
            {
                this._left = value;
                OnPropertyChanged("Left");
            }
        }

        public double Top
        {
            get
            {
                return this._top;
            }
            set
            {
                this._top = value;
                OnPropertyChanged("Top");
=======
                return _isVisible;
            }
            set
            {
                _isVisible = value;
                OnPropertyChanged("IsVisible");

                if (!value && IsContextMenuVisible)
                {
                    BackToSearchMode();
                }
            }
        }

        public bool IsResultListBoxVisible
        {
            get
            {
                return _isResultListBoxVisible;
            }
            set
            {
                _isResultListBoxVisible = value;
                OnPropertyChanged("IsResultListBoxVisible");
            }
        }

        public bool IsContextMenuVisible
        {
            get
            {
                return _isContextMenuVisible;
            }
            set
            {
                _isContextMenuVisible = value;
                OnPropertyChanged("IsContextMenuVisible");
>>>>>>> 320f78b3
            }
        }

        public Visibility ContextMenuVisibility
        {
            get
            {
<<<<<<< HEAD
                return this._contextMenuVisibility;
            }
            set
            {
                this._contextMenuVisibility = value;
                OnPropertyChanged("ContextMenuVisibility");
=======
                return _isProgressBarVisible;
            }
            set
            {
                _isProgressBarVisible = value;
                OnPropertyChanged("IsProgressBarVisible");
>>>>>>> 320f78b3
            }
        }

        public Visibility ProgressBarVisibility
        {
            get
            {
<<<<<<< HEAD
                return this._progressBarVisibility;
            }
            set
            {
                this._progressBarVisibility = value;
                OnPropertyChanged("ProgressBarVisibility");
=======
                return _isProgressBarTooltipVisible;
            }
            set
            {
                _isProgressBarTooltipVisible = value;
                OnPropertyChanged("IsProgressBarTooltipVisible");
>>>>>>> 320f78b3
            }
        }

        public Visibility ResultListBoxVisibility
        {
            get
            {
<<<<<<< HEAD
                return this._resultListBoxVisibility;
            }
            set
            {
                this._resultListBoxVisibility = value;
                OnPropertyChanged("ResultListBoxVisibility");
=======
                return _left;
            }
            set
            {
                _left = value;
                OnPropertyChanged("Left");
>>>>>>> 320f78b3
            }
        }

        public Visibility WindowVisibility
        {
            get
            {
<<<<<<< HEAD
                return this._windowVisibility;
            }
            set
            {
                this._windowVisibility = value;
                OnPropertyChanged("WindowVisibility");

                if (value.IsNotVisible() && this.ContextMenuVisibility.IsVisible())
                {
                    this.BackToSearchMode();
                }
=======
                return _top;
            }
            set
            {
                _top = value;
                OnPropertyChanged("Top");
>>>>>>> 320f78b3
            }
        }

        public ICommand EscCommand { get; set; }

        public ICommand SelectNextItemCommand { get; set; }

        public ICommand SelectPrevItemCommand { get; set; }

        public ICommand CtrlOCommand { get; set; }

        public ICommand DisplayNextQueryCommand { get; set; }

        public ICommand DisplayPrevQueryCommand { get; set; }

        public ICommand SelectNextPageCommand { get; set; }

        public ICommand SelectPrevPageCommand { get; set; }

        public ICommand StartHelpCommand { get; set; }
        public ICommand ShiftEnterCommand { get; set; }
        public ICommand OpenResultCommand { get; set; }
        public ICommand BackCommand { get; set; }
        #endregion

        #region Private Methods

        private void InitializeKeyCommands()
        {
            EscCommand = new RelayCommand((parameter) =>
            {

<<<<<<< HEAD
                if (this.ContextMenuVisibility.IsVisible())
=======
                if (IsContextMenuVisible)
>>>>>>> 320f78b3
                {
                    BackToSearchMode();
                }
                else
                {
<<<<<<< HEAD
                    this.WindowVisibility = Visibility.Collapsed;
=======
                    IsVisible = false;
>>>>>>> 320f78b3
                }

            });

            SelectNextItemCommand = new RelayCommand((parameter) =>
            {

<<<<<<< HEAD
                if (this.ContextMenuVisibility.IsVisible())
                {
                    this.ContextMenu.SelectNextResult();
                }
                else
                {
                    this.Results.SelectNextResult();
=======
                if (IsContextMenuVisible)
                {
                    ContextMenu.SelectNextResult();
                }
                else
                {
                    Results.SelectNextResult();
>>>>>>> 320f78b3
                }

            });

            SelectPrevItemCommand = new RelayCommand((parameter) =>
            {

<<<<<<< HEAD
                if (this.ContextMenuVisibility.IsVisible())
                {
                    this.ContextMenu.SelectPrevResult();
                }
                else
                {
                    this.Results.SelectPrevResult();
=======
                if (IsContextMenuVisible)
                {
                    ContextMenu.SelectPrevResult();
                }
                else
                {
                    Results.SelectPrevResult();
>>>>>>> 320f78b3
                }

            });

            CtrlOCommand = new RelayCommand((parameter) =>
            {

<<<<<<< HEAD
                if (this.ContextMenuVisibility.IsVisible())
=======
                if (IsContextMenuVisible)
>>>>>>> 320f78b3
                {
                    BackToSearchMode();
                }
                else
                {
<<<<<<< HEAD
                    ShowContextMenu(this.Results.SelectedResult.RawResult);
=======
                    ShowContextMenu(Results.SelectedResult.RawResult);
>>>>>>> 320f78b3
                }
            });

            DisplayNextQueryCommand = new RelayCommand((parameter) =>
            {

                var nextQuery = QueryHistoryStorage.Instance.Next();
                DisplayQueryHistory(nextQuery);

            });

            DisplayPrevQueryCommand = new RelayCommand((parameter) =>
            {

                var prev = QueryHistoryStorage.Instance.Previous();
                DisplayQueryHistory(prev);

            });

            SelectNextPageCommand = new RelayCommand((parameter) =>
            {

<<<<<<< HEAD
                this.Results.SelectNextPage();
=======
                Results.SelectNextPage();
>>>>>>> 320f78b3

            });

            SelectPrevPageCommand = new RelayCommand((parameter) =>
            {

<<<<<<< HEAD
                this.Results.SelectPrevPage();
=======
                Results.SelectPrevPage();
>>>>>>> 320f78b3

            });

            StartHelpCommand = new RelayCommand((parameter) =>
            {
                Process.Start("http://doc.getwox.com");
            });

            ShiftEnterCommand = new RelayCommand((parameter) =>
            {

<<<<<<< HEAD
                if (this.ContextMenuVisibility.IsNotVisible() && null != this.Results.SelectedResult)
                {
                    this.ShowContextMenu(this.Results.SelectedResult.RawResult);
=======
                if (!IsContextMenuVisible && null != Results.SelectedResult)
                {
                    ShowContextMenu(Results.SelectedResult.RawResult);
>>>>>>> 320f78b3
                }

            });

            OpenResultCommand = new RelayCommand((parameter) =>
            {

                if (null != parameter)
                {
                    var index = int.Parse(parameter.ToString());
<<<<<<< HEAD
                    this.Results.SelectResult(index);
                }

                if (null != this.Results.SelectedResult)
                {
                    this.Results.SelectedResult.OpenResultListBoxItemCommand.Execute(null);
=======
                    Results.SelectResult(index);
                }

                if (null != Results.SelectedResult)
                {
                    Results.SelectedResult.OpenResultListBoxItemCommand.Execute(null);
>>>>>>> 320f78b3
                }
            });

            BackCommand = new RelayCommand((parameter) =>
            {
                if (null != ListeningKeyPressed)
                {
                    ListeningKeyPressed(this, new ListeningKeyPressedEventArgs(parameter as System.Windows.Input.KeyEventArgs));
                }

            });
        }

        private void InitializeResultListBox()
        {
<<<<<<< HEAD
            this.Results = new ResultsViewModel();
            this.ResultListBoxVisibility = Visibility.Collapsed;
=======
            Results = new ResultsViewModel();
            IsResultListBoxVisible = false;
>>>>>>> 320f78b3
        }

        private void ShowContextMenu(Result result)
        {
            if (result == null) return;
<<<<<<< HEAD
            this.ShowContextMenu(result, PluginManager.GetContextMenusForPlugin(result));
=======
            ShowContextMenu(result, PluginManager.GetContextMenusForPlugin(result));
>>>>>>> 320f78b3
        }

        private void ShowContextMenu(Result result, List<Result> actions)
        {
            actions.ForEach(o =>
            {
                o.PluginDirectory = PluginManager.GetPluginForId(result.PluginID).Metadata.PluginDirectory;
                o.PluginID = result.PluginID;
                o.OriginQuery = result.OriginQuery;
            });

            actions.Add(GetTopMostContextMenu(result));

<<<<<<< HEAD
            this.DisplayContextMenu(actions, result.PluginID);
=======
            DisplayContextMenu(actions, result.PluginID);
>>>>>>> 320f78b3
        }

        private void DisplayContextMenu(List<Result> actions, string pluginID)
        {
            _textBeforeEnterContextMenuMode = QueryText;

<<<<<<< HEAD
            this.ContextMenu.Clear();
            this.ContextMenu.AddResults(actions, pluginID);
            CurrentContextMenus = actions;

            this.ContextMenuVisibility = Visibility.Visible;
            this.ResultListBoxVisibility = Visibility.Collapsed;
=======
            ContextMenu.Clear();
            ContextMenu.AddResults(actions, pluginID);
            CurrentContextMenus = actions;

            IsContextMenuVisible = true;
            IsResultListBoxVisible = false;
>>>>>>> 320f78b3

            QueryText = "";
        }

        private Result GetTopMostContextMenu(Result result)
        {
            if (TopMostRecordStorage.Instance.IsTopMost(result))
            {
                return new Result(InternationalizationManager.Instance.GetTranslation("cancelTopMostInThisQuery"), "Images\\down.png")
                {
                    PluginDirectory = WoxDirectroy.Executable,
                    Action = _ =>
                    {
                        TopMostRecordStorage.Instance.Remove(result);
                        App.API.ShowMsg("Succeed", "", "");
                        return false;
                    }
                };
            }
            else
            {
                return new Result(InternationalizationManager.Instance.GetTranslation("setAsTopMostInThisQuery"), "Images\\up.png")
                {
                    PluginDirectory = WoxDirectroy.Executable,
                    Action = _ =>
                    {
                        TopMostRecordStorage.Instance.AddOrUpdate(result);
                        App.API.ShowMsg("Succeed", "", "");
                        return false;
                    }
                };
            }
        }

        private void InitializeContextMenu()
        {
<<<<<<< HEAD
            this.ContextMenu = new ResultsViewModel();
            this.ContextMenuVisibility = Visibility.Collapsed;
=======
            ContextMenu = new ResultsViewModel();
            IsContextMenuVisible = false;
>>>>>>> 320f78b3
        }

        private void HandleQueryTextUpdated()
        {
            if (_ignoreTextChange) { _ignoreTextChange = false; return; }

<<<<<<< HEAD
            this.IsProgressBarTooltipVisible = false;
            if (this.ContextMenuVisibility.IsVisible())
=======
            IsProgressBarTooltipVisible = false;
            if (IsContextMenuVisible)
>>>>>>> 320f78b3
            {
                QueryContextMenu();
            }
            else
            {
                string query = QueryText.Trim();
                if (!string.IsNullOrEmpty(query))
                {
                    Query(query);
                    //reset query history index after user start new query
                    ResetQueryHistoryIndex();
                }
                else
                {
<<<<<<< HEAD
                    this.Results.Clear();
=======
                    Results.Clear();
>>>>>>> 320f78b3
                }
            }
        }

        private void QueryContextMenu()
        {
            var contextMenuId = "Context Menu Id";
<<<<<<< HEAD
            this.ContextMenu.Clear();
            var query = this.QueryText.ToLower();
            if (string.IsNullOrEmpty(query))
            {
                this.ContextMenu.AddResults(CurrentContextMenus, contextMenuId);
=======
            ContextMenu.Clear();
            var query = QueryText.ToLower();
            if (string.IsNullOrEmpty(query))
            {
                ContextMenu.AddResults(CurrentContextMenus, contextMenuId);
>>>>>>> 320f78b3
            }
            else
            {
                List<Result> filterResults = new List<Result>();
                foreach (Result contextMenu in CurrentContextMenus)
                {
                    if (StringMatcher.IsMatch(contextMenu.Title, query)
                        || StringMatcher.IsMatch(contextMenu.SubTitle, query))
                    {
                        filterResults.Add(contextMenu);
                    }
                }
<<<<<<< HEAD
                this.ContextMenu.AddResults(filterResults, contextMenuId);
=======
                ContextMenu.AddResults(filterResults, contextMenuId);
>>>>>>> 320f78b3
            }
        }

        private void Query(string text)
        {
            _queryHasReturn = false;
            var query = PluginManager.QueryInit(text);
            if (query != null)
            {
                // handle the exclusiveness of plugin using action keyword
                string lastKeyword = _lastQuery.ActionKeyword;
                string keyword = query.ActionKeyword;
                if (string.IsNullOrEmpty(lastKeyword))
                {
                    if (!string.IsNullOrEmpty(keyword))
                    {
<<<<<<< HEAD
                        this.Results.RemoveResultsExcept(PluginManager.NonGlobalPlugins[keyword].Metadata);
=======
                        Results.RemoveResultsExcept(PluginManager.NonGlobalPlugins[keyword].Metadata);
>>>>>>> 320f78b3
                    }
                }
                else
                {
                    if (string.IsNullOrEmpty(keyword))
                    {
<<<<<<< HEAD
                        this.Results.RemoveResultsFor(PluginManager.NonGlobalPlugins[lastKeyword].Metadata);
                    }
                    else if (lastKeyword != keyword)
                    {
                        this.Results.RemoveResultsExcept(PluginManager.NonGlobalPlugins[keyword].Metadata);
=======
                        Results.RemoveResultsFor(PluginManager.NonGlobalPlugins[lastKeyword].Metadata);
                    }
                    else if (lastKeyword != keyword)
                    {
                        Results.RemoveResultsExcept(PluginManager.NonGlobalPlugins[keyword].Metadata);
>>>>>>> 320f78b3
                    }
                }
                _lastQuery = query;

                Action action = new Action(async () =>
                {
                    await Task.Delay(150);
                    if (!string.IsNullOrEmpty(query.RawQuery) && query.RawQuery == _lastQuery.RawQuery && !_queryHasReturn)
                    {
                        IsProgressBarTooltipVisible = true;
                    }
                });
                action.Invoke();

                //Application.Current.Dispatcher.InvokeAsync(async () =>
                //{
                //    await Task.Delay(150);
                //    if (!string.IsNullOrEmpty(query.RawQuery) && query.RawQuery == _lastQuery.RawQuery && !_queryHasReturn)
                //    {
                //        StartProgress();
                //    }
                //});
                PluginManager.QueryForAllPlugins(query);
            }

            IsProgressBarTooltipVisible = false;
        }

        private void ResetQueryHistoryIndex()
        {
<<<<<<< HEAD
            this.Results.RemoveResultsFor(QueryHistoryStorage.MetaData);
=======
            Results.RemoveResultsFor(QueryHistoryStorage.MetaData);
>>>>>>> 320f78b3
            QueryHistoryStorage.Instance.Reset();
        }

        private void UpdateResultViewInternal(List<Result> list, PluginMetadata metadata)
        {
            Infrastructure.Stopwatch.Normal($"UI update cost for {metadata.Name}",
<<<<<<< HEAD
                    () => { this.Results.AddResults(list, metadata.ID); });
=======
                    () => { Results.AddResults(list, metadata.ID); });
>>>>>>> 320f78b3
        }

        private void BackToSearchMode()
        {
<<<<<<< HEAD
            this.QueryText = _textBeforeEnterContextMenuMode;
            this.ContextMenuVisibility = Visibility.Collapsed;
            this.ResultListBoxVisibility = Visibility.Visible;
            this.CaretIndex = this.QueryText.Length;
=======
            QueryText = _textBeforeEnterContextMenuMode;
            IsContextMenuVisible = false;
            IsResultListBoxVisible = true;
            CaretIndex = QueryText.Length;
>>>>>>> 320f78b3
        }

        private void DisplayQueryHistory(HistoryItem history)
        {
            if (history != null)
            {
                var historyMetadata = QueryHistoryStorage.MetaData;

                QueryText = history.Query;
                SelectAllText = true;

                var executeQueryHistoryTitle = InternationalizationManager.Instance.GetTranslation("executeQuery");
                var lastExecuteTime = InternationalizationManager.Instance.GetTranslation("lastExecuteTime");
<<<<<<< HEAD
                this.Results.RemoveResultsExcept(historyMetadata);
=======
                Results.RemoveResultsExcept(historyMetadata);
>>>>>>> 320f78b3
                UpdateResultViewInternal(new List<Result>
                {
                    new Result
                    {
                        Title = string.Format(executeQueryHistoryTitle,history.Query),
                        SubTitle = string.Format(lastExecuteTime,history.ExecutedDateTime),
                        IcoPath = "Images\\history.png",
                        PluginDirectory = WoxDirectroy.Executable,
                        Action = _ =>{

                            QueryText = history.Query;
                            SelectAllText = true;

                            return false;
                        }
                    }
                }, historyMetadata);
            }
        }

        #endregion

        #region Public Methods

        public void UpdateResultView(List<Result> list, PluginMetadata metadata, Query originQuery)
        {
            _queryHasReturn = true;
            IsProgressBarTooltipVisible = false;

            list.ForEach(o =>
            {
                o.Score += UserSelectedRecordStorage.Instance.GetSelectedCount(o) * 5;
            });
            if (originQuery.RawQuery == _lastQuery.RawQuery)
            {
                System.Windows.Application.Current.Dispatcher.Invoke(() =>
                {
                    UpdateResultViewInternal(list, metadata);
                });
            }

            if (list.Count > 0)
            {
<<<<<<< HEAD
                this.ResultListBoxVisibility = Visibility.Visible;
=======
                IsResultListBoxVisible = true;
>>>>>>> 320f78b3
            }
        }

        public void ShowContextMenu(List<Result> actions, string pluginID)
        {
<<<<<<< HEAD
            this.DisplayContextMenu(actions, pluginID);
=======
            DisplayContextMenu(actions, pluginID);
>>>>>>> 320f78b3
        }

        #endregion

        public event EventHandler<ListeningKeyPressedEventArgs> ListeningKeyPressed;

    }

    public class ListeningKeyPressedEventArgs : EventArgs
    {

        public System.Windows.Input.KeyEventArgs KeyEventArgs
        {
            get;
            private set;
        }

        public ListeningKeyPressedEventArgs(System.Windows.Input.KeyEventArgs keyEventArgs)
        {
            KeyEventArgs = keyEventArgs;
        }

    }
}<|MERGE_RESOLUTION|>--- conflicted
+++ resolved
@@ -23,14 +23,7 @@
         #region Private Fields
 
         private string _queryText;
-<<<<<<< HEAD
-
-=======
-        private bool _isVisible;
-        private bool _isResultListBoxVisible;
-        private bool _isContextMenuVisible;
-        private bool _isProgressBarVisible;
->>>>>>> 320f78b3
+
         private bool _isProgressBarTooltipVisible;
         private bool _selectAllText;
         private int _caretIndex;
@@ -54,15 +47,9 @@
 
         public MainViewModel()
         {
-<<<<<<< HEAD
-            this.InitializeResultListBox();
-            this.InitializeContextMenu();
-            this.InitializeKeyCommands();
-=======
             InitializeResultListBox();
             InitializeContextMenu();
             InitializeKeyCommands();
->>>>>>> 320f78b3
 
             _queryHasReturn = false;
         }
@@ -120,171 +107,95 @@
         {
             get
             {
-<<<<<<< HEAD
-                return this._isProgressBarTooltipVisible;
-            }
-            set
-            {
-                this._isProgressBarTooltipVisible = value;
-                OnPropertyChanged("IsProgressBarTooltipVisible");
-            }
-        }
-
-        public double Left
-        {
-            get
-            {
-                return this._left;
-            }
-            set
-            {
-                this._left = value;
-                OnPropertyChanged("Left");
-            }
-        }
-
-        public double Top
-        {
-            get
-            {
-                return this._top;
-            }
-            set
-            {
-                this._top = value;
-                OnPropertyChanged("Top");
-=======
-                return _isVisible;
-            }
-            set
-            {
-                _isVisible = value;
-                OnPropertyChanged("IsVisible");
-
-                if (!value && IsContextMenuVisible)
-                {
-                    BackToSearchMode();
-                }
-            }
-        }
-
-        public bool IsResultListBoxVisible
-        {
-            get
-            {
-                return _isResultListBoxVisible;
-            }
-            set
-            {
-                _isResultListBoxVisible = value;
-                OnPropertyChanged("IsResultListBoxVisible");
-            }
-        }
-
-        public bool IsContextMenuVisible
-        {
-            get
-            {
-                return _isContextMenuVisible;
-            }
-            set
-            {
-                _isContextMenuVisible = value;
-                OnPropertyChanged("IsContextMenuVisible");
->>>>>>> 320f78b3
-            }
-        }
-
-        public Visibility ContextMenuVisibility
-        {
-            get
-            {
-<<<<<<< HEAD
-                return this._contextMenuVisibility;
-            }
-            set
-            {
-                this._contextMenuVisibility = value;
-                OnPropertyChanged("ContextMenuVisibility");
-=======
-                return _isProgressBarVisible;
-            }
-            set
-            {
-                _isProgressBarVisible = value;
-                OnPropertyChanged("IsProgressBarVisible");
->>>>>>> 320f78b3
-            }
-        }
-
-        public Visibility ProgressBarVisibility
-        {
-            get
-            {
-<<<<<<< HEAD
-                return this._progressBarVisibility;
-            }
-            set
-            {
-                this._progressBarVisibility = value;
-                OnPropertyChanged("ProgressBarVisibility");
-=======
                 return _isProgressBarTooltipVisible;
             }
             set
             {
                 _isProgressBarTooltipVisible = value;
                 OnPropertyChanged("IsProgressBarTooltipVisible");
->>>>>>> 320f78b3
-            }
-        }
-
-        public Visibility ResultListBoxVisibility
-        {
-            get
-            {
-<<<<<<< HEAD
-                return this._resultListBoxVisibility;
-            }
-            set
-            {
-                this._resultListBoxVisibility = value;
-                OnPropertyChanged("ResultListBoxVisibility");
-=======
+            }
+        }
+
+        public double Left
+        {
+            get
+            {
                 return _left;
             }
             set
             {
                 _left = value;
                 OnPropertyChanged("Left");
->>>>>>> 320f78b3
-            }
-        }
-
-        public Visibility WindowVisibility
-        {
-            get
-            {
-<<<<<<< HEAD
-                return this._windowVisibility;
-            }
-            set
-            {
-                this._windowVisibility = value;
-                OnPropertyChanged("WindowVisibility");
-
-                if (value.IsNotVisible() && this.ContextMenuVisibility.IsVisible())
-                {
-                    this.BackToSearchMode();
-                }
-=======
+            }
+        }
+
+        public double Top
+        {
+            get
+            {
                 return _top;
             }
             set
             {
                 _top = value;
                 OnPropertyChanged("Top");
->>>>>>> 320f78b3
+            }
+        }
+
+        public Visibility ContextMenuVisibility
+        {
+            get
+            {
+                return _contextMenuVisibility;
+            }
+            set
+            {
+                _contextMenuVisibility = value;
+                OnPropertyChanged("ContextMenuVisibility");
+            }
+        }
+
+        public Visibility ProgressBarVisibility
+        {
+            get
+            {
+                return _progressBarVisibility;
+            }
+            set
+            {
+                _progressBarVisibility = value;
+                OnPropertyChanged("ProgressBarVisibility");
+            }
+        }
+
+        public Visibility ResultListBoxVisibility
+        {
+            get
+            {
+                return _resultListBoxVisibility;
+            }
+            set
+            {
+                _resultListBoxVisibility = value;
+                OnPropertyChanged("ResultListBoxVisibility");
+            }
+        }
+
+        public Visibility WindowVisibility
+        {
+            get
+            {
+                return _windowVisibility;
+            }
+            set
+            {
+                _windowVisibility = value;
+                OnPropertyChanged("WindowVisibility");
+
+                if (value.IsNotVisible() && ContextMenuVisibility.IsVisible())
+                {
+                    BackToSearchMode();
+                }
             }
         }
 
@@ -317,21 +228,13 @@
             EscCommand = new RelayCommand((parameter) =>
             {
 
-<<<<<<< HEAD
-                if (this.ContextMenuVisibility.IsVisible())
-=======
-                if (IsContextMenuVisible)
->>>>>>> 320f78b3
+                if (ContextMenuVisibility.IsVisible())
                 {
                     BackToSearchMode();
                 }
                 else
                 {
-<<<<<<< HEAD
-                    this.WindowVisibility = Visibility.Collapsed;
-=======
-                    IsVisible = false;
->>>>>>> 320f78b3
+                    WindowVisibility = Visibility.Collapsed;
                 }
 
             });
@@ -339,69 +242,41 @@
             SelectNextItemCommand = new RelayCommand((parameter) =>
             {
 
-<<<<<<< HEAD
-                if (this.ContextMenuVisibility.IsVisible())
-                {
-                    this.ContextMenu.SelectNextResult();
+                if (ContextMenuVisibility.IsVisible())
+                {
+                    ContextMenu.SelectNextResult();
                 }
                 else
                 {
-                    this.Results.SelectNextResult();
-=======
-                if (IsContextMenuVisible)
-                {
-                    ContextMenu.SelectNextResult();
+                    Results.SelectNextResult();
+                }
+
+            });
+
+            SelectPrevItemCommand = new RelayCommand((parameter) =>
+            {
+
+                if (ContextMenuVisibility.IsVisible())
+                {
+                    ContextMenu.SelectPrevResult();
                 }
                 else
                 {
-                    Results.SelectNextResult();
->>>>>>> 320f78b3
-                }
-
-            });
-
-            SelectPrevItemCommand = new RelayCommand((parameter) =>
-            {
-
-<<<<<<< HEAD
-                if (this.ContextMenuVisibility.IsVisible())
-                {
-                    this.ContextMenu.SelectPrevResult();
+                    Results.SelectPrevResult();
+                }
+
+            });
+
+            CtrlOCommand = new RelayCommand((parameter) =>
+            {
+
+                if (ContextMenuVisibility.IsVisible())
+                {
+                    BackToSearchMode();
                 }
                 else
                 {
-                    this.Results.SelectPrevResult();
-=======
-                if (IsContextMenuVisible)
-                {
-                    ContextMenu.SelectPrevResult();
-                }
-                else
-                {
-                    Results.SelectPrevResult();
->>>>>>> 320f78b3
-                }
-
-            });
-
-            CtrlOCommand = new RelayCommand((parameter) =>
-            {
-
-<<<<<<< HEAD
-                if (this.ContextMenuVisibility.IsVisible())
-=======
-                if (IsContextMenuVisible)
->>>>>>> 320f78b3
-                {
-                    BackToSearchMode();
-                }
-                else
-                {
-<<<<<<< HEAD
-                    ShowContextMenu(this.Results.SelectedResult.RawResult);
-=======
                     ShowContextMenu(Results.SelectedResult.RawResult);
->>>>>>> 320f78b3
                 }
             });
 
@@ -424,22 +299,14 @@
             SelectNextPageCommand = new RelayCommand((parameter) =>
             {
 
-<<<<<<< HEAD
-                this.Results.SelectNextPage();
-=======
                 Results.SelectNextPage();
->>>>>>> 320f78b3
 
             });
 
             SelectPrevPageCommand = new RelayCommand((parameter) =>
             {
 
-<<<<<<< HEAD
-                this.Results.SelectPrevPage();
-=======
                 Results.SelectPrevPage();
->>>>>>> 320f78b3
 
             });
 
@@ -451,15 +318,9 @@
             ShiftEnterCommand = new RelayCommand((parameter) =>
             {
 
-<<<<<<< HEAD
-                if (this.ContextMenuVisibility.IsNotVisible() && null != this.Results.SelectedResult)
-                {
-                    this.ShowContextMenu(this.Results.SelectedResult.RawResult);
-=======
-                if (!IsContextMenuVisible && null != Results.SelectedResult)
+                if (ContextMenuVisibility.IsNotVisible() && null != Results.SelectedResult)
                 {
                     ShowContextMenu(Results.SelectedResult.RawResult);
->>>>>>> 320f78b3
                 }
 
             });
@@ -470,21 +331,12 @@
                 if (null != parameter)
                 {
                     var index = int.Parse(parameter.ToString());
-<<<<<<< HEAD
-                    this.Results.SelectResult(index);
-                }
-
-                if (null != this.Results.SelectedResult)
-                {
-                    this.Results.SelectedResult.OpenResultListBoxItemCommand.Execute(null);
-=======
                     Results.SelectResult(index);
                 }
 
                 if (null != Results.SelectedResult)
                 {
                     Results.SelectedResult.OpenResultListBoxItemCommand.Execute(null);
->>>>>>> 320f78b3
                 }
             });
 
@@ -500,23 +352,14 @@
 
         private void InitializeResultListBox()
         {
-<<<<<<< HEAD
-            this.Results = new ResultsViewModel();
-            this.ResultListBoxVisibility = Visibility.Collapsed;
-=======
             Results = new ResultsViewModel();
-            IsResultListBoxVisible = false;
->>>>>>> 320f78b3
+            ResultListBoxVisibility = Visibility.Collapsed;
         }
 
         private void ShowContextMenu(Result result)
         {
             if (result == null) return;
-<<<<<<< HEAD
-            this.ShowContextMenu(result, PluginManager.GetContextMenusForPlugin(result));
-=======
             ShowContextMenu(result, PluginManager.GetContextMenusForPlugin(result));
->>>>>>> 320f78b3
         }
 
         private void ShowContextMenu(Result result, List<Result> actions)
@@ -530,32 +373,19 @@
 
             actions.Add(GetTopMostContextMenu(result));
 
-<<<<<<< HEAD
-            this.DisplayContextMenu(actions, result.PluginID);
-=======
             DisplayContextMenu(actions, result.PluginID);
->>>>>>> 320f78b3
         }
 
         private void DisplayContextMenu(List<Result> actions, string pluginID)
         {
             _textBeforeEnterContextMenuMode = QueryText;
 
-<<<<<<< HEAD
-            this.ContextMenu.Clear();
-            this.ContextMenu.AddResults(actions, pluginID);
-            CurrentContextMenus = actions;
-
-            this.ContextMenuVisibility = Visibility.Visible;
-            this.ResultListBoxVisibility = Visibility.Collapsed;
-=======
             ContextMenu.Clear();
             ContextMenu.AddResults(actions, pluginID);
             CurrentContextMenus = actions;
 
-            IsContextMenuVisible = true;
-            IsResultListBoxVisible = false;
->>>>>>> 320f78b3
+            ContextMenuVisibility = Visibility.Visible;
+            ResultListBoxVisibility = Visibility.Collapsed;
 
             QueryText = "";
         }
@@ -592,26 +422,16 @@
 
         private void InitializeContextMenu()
         {
-<<<<<<< HEAD
-            this.ContextMenu = new ResultsViewModel();
-            this.ContextMenuVisibility = Visibility.Collapsed;
-=======
             ContextMenu = new ResultsViewModel();
-            IsContextMenuVisible = false;
->>>>>>> 320f78b3
+            ContextMenuVisibility = Visibility.Collapsed;
         }
 
         private void HandleQueryTextUpdated()
         {
             if (_ignoreTextChange) { _ignoreTextChange = false; return; }
 
-<<<<<<< HEAD
-            this.IsProgressBarTooltipVisible = false;
-            if (this.ContextMenuVisibility.IsVisible())
-=======
             IsProgressBarTooltipVisible = false;
-            if (IsContextMenuVisible)
->>>>>>> 320f78b3
+            if (ContextMenuVisibility.IsVisible())
             {
                 QueryContextMenu();
             }
@@ -626,11 +446,7 @@
                 }
                 else
                 {
-<<<<<<< HEAD
-                    this.Results.Clear();
-=======
                     Results.Clear();
->>>>>>> 320f78b3
                 }
             }
         }
@@ -638,19 +454,11 @@
         private void QueryContextMenu()
         {
             var contextMenuId = "Context Menu Id";
-<<<<<<< HEAD
-            this.ContextMenu.Clear();
-            var query = this.QueryText.ToLower();
-            if (string.IsNullOrEmpty(query))
-            {
-                this.ContextMenu.AddResults(CurrentContextMenus, contextMenuId);
-=======
             ContextMenu.Clear();
             var query = QueryText.ToLower();
             if (string.IsNullOrEmpty(query))
             {
                 ContextMenu.AddResults(CurrentContextMenus, contextMenuId);
->>>>>>> 320f78b3
             }
             else
             {
@@ -663,11 +471,7 @@
                         filterResults.Add(contextMenu);
                     }
                 }
-<<<<<<< HEAD
-                this.ContextMenu.AddResults(filterResults, contextMenuId);
-=======
                 ContextMenu.AddResults(filterResults, contextMenuId);
->>>>>>> 320f78b3
             }
         }
 
@@ -684,30 +488,18 @@
                 {
                     if (!string.IsNullOrEmpty(keyword))
                     {
-<<<<<<< HEAD
-                        this.Results.RemoveResultsExcept(PluginManager.NonGlobalPlugins[keyword].Metadata);
-=======
                         Results.RemoveResultsExcept(PluginManager.NonGlobalPlugins[keyword].Metadata);
->>>>>>> 320f78b3
                     }
                 }
                 else
                 {
                     if (string.IsNullOrEmpty(keyword))
                     {
-<<<<<<< HEAD
-                        this.Results.RemoveResultsFor(PluginManager.NonGlobalPlugins[lastKeyword].Metadata);
+                        Results.RemoveResultsFor(PluginManager.NonGlobalPlugins[lastKeyword].Metadata);
                     }
                     else if (lastKeyword != keyword)
                     {
-                        this.Results.RemoveResultsExcept(PluginManager.NonGlobalPlugins[keyword].Metadata);
-=======
-                        Results.RemoveResultsFor(PluginManager.NonGlobalPlugins[lastKeyword].Metadata);
-                    }
-                    else if (lastKeyword != keyword)
-                    {
                         Results.RemoveResultsExcept(PluginManager.NonGlobalPlugins[keyword].Metadata);
->>>>>>> 320f78b3
                     }
                 }
                 _lastQuery = query;
@@ -738,37 +530,22 @@
 
         private void ResetQueryHistoryIndex()
         {
-<<<<<<< HEAD
-            this.Results.RemoveResultsFor(QueryHistoryStorage.MetaData);
-=======
             Results.RemoveResultsFor(QueryHistoryStorage.MetaData);
->>>>>>> 320f78b3
             QueryHistoryStorage.Instance.Reset();
         }
 
         private void UpdateResultViewInternal(List<Result> list, PluginMetadata metadata)
         {
             Infrastructure.Stopwatch.Normal($"UI update cost for {metadata.Name}",
-<<<<<<< HEAD
-                    () => { this.Results.AddResults(list, metadata.ID); });
-=======
                     () => { Results.AddResults(list, metadata.ID); });
->>>>>>> 320f78b3
         }
 
         private void BackToSearchMode()
         {
-<<<<<<< HEAD
-            this.QueryText = _textBeforeEnterContextMenuMode;
-            this.ContextMenuVisibility = Visibility.Collapsed;
-            this.ResultListBoxVisibility = Visibility.Visible;
-            this.CaretIndex = this.QueryText.Length;
-=======
             QueryText = _textBeforeEnterContextMenuMode;
-            IsContextMenuVisible = false;
-            IsResultListBoxVisible = true;
+            ContextMenuVisibility = Visibility.Collapsed;
+            ResultListBoxVisibility = Visibility.Visible;
             CaretIndex = QueryText.Length;
->>>>>>> 320f78b3
         }
 
         private void DisplayQueryHistory(HistoryItem history)
@@ -782,11 +559,7 @@
 
                 var executeQueryHistoryTitle = InternationalizationManager.Instance.GetTranslation("executeQuery");
                 var lastExecuteTime = InternationalizationManager.Instance.GetTranslation("lastExecuteTime");
-<<<<<<< HEAD
-                this.Results.RemoveResultsExcept(historyMetadata);
-=======
                 Results.RemoveResultsExcept(historyMetadata);
->>>>>>> 320f78b3
                 UpdateResultViewInternal(new List<Result>
                 {
                     new Result
@@ -830,21 +603,13 @@
 
             if (list.Count > 0)
             {
-<<<<<<< HEAD
-                this.ResultListBoxVisibility = Visibility.Visible;
-=======
-                IsResultListBoxVisible = true;
->>>>>>> 320f78b3
+                ResultListBoxVisibility = Visibility.Visible;
             }
         }
 
         public void ShowContextMenu(List<Result> actions, string pluginID)
         {
-<<<<<<< HEAD
-            this.DisplayContextMenu(actions, pluginID);
-=======
             DisplayContextMenu(actions, pluginID);
->>>>>>> 320f78b3
         }
 
         #endregion
