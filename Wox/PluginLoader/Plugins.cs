﻿using System;
using System.Collections.Generic;
using System.Linq;
using System.Threading;
using Wox.Helper;
using Wox.Infrastructure.Storage.UserSettings;
using Wox.Plugin;

namespace Wox.PluginLoader
{
    public static class Plugins
    {
        public static String DebuggerMode { get; private set; }
        private static List<PluginPair> plugins = new List<PluginPair>();

        public static void Init()
        {
            plugins.Clear();
            List<PluginMetadata> pluginMetadatas = PluginConfigLoader.ParsePluginsConfig();

            plugins.AddRange(new CSharpPluginLoader().LoadPlugin(pluginMetadatas));
            plugins.AddRange(new BasePluginLoader<PythonPlugin>().LoadPlugin(pluginMetadatas));

            foreach (PluginPair pluginPair in plugins)
            {
                PluginPair pair = pluginPair;
                ThreadPool.QueueUserWorkItem(o => pair.Plugin.Init(new PluginInitContext()
                {
                    CurrentPluginMetadata = pair.Metadata,
                    Proxy = HttpProxy.Instance,
                    API = App.Window
                }));
            }
<<<<<<< HEAD

            //if plugin init do heavy works, join here will block the UI
            //forker.Join();
=======
>>>>>>> 07ed6a64
        }

        public static List<PluginPair> AllPlugins
        {
            get
            {
                return plugins;
            }
        }

        public static bool HitThirdpartyKeyword(Query query)
        {
            if (string.IsNullOrEmpty(query.ActionName)) return false;

            return plugins.Any(o => o.Metadata.PluginType == PluginType.ThirdParty && o.Metadata.ActionKeyword == query.ActionName);
        }

        public static void ActivatePluginDebugger(string path)
        {
            DebuggerMode = path;
        }
    }
}<|MERGE_RESOLUTION|>--- conflicted
+++ resolved
@@ -31,12 +31,6 @@
                     API = App.Window
                 }));
             }
-<<<<<<< HEAD
-
-            //if plugin init do heavy works, join here will block the UI
-            //forker.Join();
-=======
->>>>>>> 07ed6a64
         }
 
         public static List<PluginPair> AllPlugins
