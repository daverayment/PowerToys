--- conflicted
+++ resolved
@@ -51,7 +51,6 @@
 
         private static async Task<int> Main(string[] args)
         {
-<<<<<<< HEAD
             var rootCommand = BuildRootCommand();
 
             Bridge.AttachConsole(Core.Native.Constants.ATTACH_PARENT_PROCESS);
@@ -71,9 +70,6 @@
             }
 
             _settingsUtils = new SettingsUtils();
-=======
-            _settingsUtils = SettingsUtils.Default;
->>>>>>> 59962ffd
 
             LockMutex = new Mutex(true, Core.Constants.AppName, out bool instantiated);
 
@@ -162,47 +158,11 @@
                 IsRequired = false,
             };
 
-<<<<<<< HEAD
             Option<string> expireAtOption = new(_aliasesExpireAtOption, () => string.Empty, Resources.AWAKE_CMD_HELP_EXPIRE_AT_OPTION)
             {
                 Arity = ArgumentArity.ZeroOrOne,
                 IsRequired = false,
             };
-=======
-                    pidOption.AddValidator(result =>
-                    {
-                        if (result.Tokens.Count == 0)
-                        {
-                            return;
-                        }
-
-                        string tokenValue = result.Tokens[0].Value;
-
-                        if (!int.TryParse(tokenValue, out int parsed))
-                        {
-                            string errorMessage = $"PID value in --pid could not be parsed correctly. Check that the value is valid and falls within the boundaries of Windows PID process limits. Value used: {tokenValue}.";
-                            Logger.LogError(errorMessage);
-                            result.ErrorMessage = errorMessage;
-                            return;
-                        }
-
-                        if (parsed <= 0)
-                        {
-                            string errorMessage = $"PID value in --pid must be a positive integer. Value used: {parsed}.";
-                            Logger.LogError(errorMessage);
-                            result.ErrorMessage = errorMessage;
-                            return;
-                        }
-
-                        // Process existence check. (We also re-validate just before binding.)
-                        if (!ProcessExists(parsed))
-                        {
-                            string errorMessage = $"No running process found with an ID of {parsed}.";
-                            Logger.LogError(errorMessage);
-                            result.ErrorMessage = errorMessage;
-                        }
-                    });
->>>>>>> 59962ffd
 
             Option<bool> parentPidOption = new(_aliasesParentPidOption, () => false, Resources.AWAKE_CMD_PARENT_PID_OPTION)
             {
