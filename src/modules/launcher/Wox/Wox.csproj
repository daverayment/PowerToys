﻿<Project Sdk="Microsoft.NET.Sdk.WindowsDesktop">
  
  <PropertyGroup>
    <OutputType>WinExe</OutputType>
    <TargetFramework>netcoreapp3.1</TargetFramework>
    <UseWPF>true</UseWPF>
    <UseWindowsForms>true</UseWindowsForms>
    <StartupObject>Wox.App</StartupObject>
    <ApplicationIcon>Resources\app.ico</ApplicationIcon>
    <ApplicationManifest>app.manifest</ApplicationManifest>
    <AppendTargetFrameworkToOutputPath>false</AppendTargetFrameworkToOutputPath>
    <AppendRuntimeIdentifierToOutputPath>false</AppendRuntimeIdentifierToOutputPath>
  </PropertyGroup>
<<<<<<< HEAD

  <PropertyGroup Condition="'$(Configuration)|$(Platform)'=='Debug|AnyCPU'">
    <PlatformTarget>AnyCPU</PlatformTarget>
    <DebugSymbols>true</DebugSymbols>
    <DebugType>full</DebugType>
    <Optimize>false</Optimize>
    <OutputPath>..\Output\Debug\</OutputPath>
=======
  <PropertyGroup>
    <ApplicationIcon>Resources\app.ico</ApplicationIcon>
  </PropertyGroup>
  <PropertyGroup>
    <StartupObject>Wox.App</StartupObject>
  </PropertyGroup>
  <PropertyGroup>
    <ApplicationManifest>app.manifest</ApplicationManifest>
  </PropertyGroup>
  <PropertyGroup Condition="'$(Configuration)|$(Platform)' == 'Debug|x64'">
    <DebugSymbols>true</DebugSymbols>
    <OutputPath>..\..\..\..\x64\Debug\modules\launcher\</OutputPath>
>>>>>>> 8e2b18ea
    <DefineConstants>DEBUG;TRACE</DefineConstants>
    <DebugType>full</DebugType>
    <PlatformTarget>x64</PlatformTarget>
    <LangVersion>7.3</LangVersion>
    <ErrorReport>prompt</ErrorReport>
    <CodeAnalysisRuleSet>MinimumRecommendedRules.ruleset</CodeAnalysisRuleSet>
    <WarningLevel>4</WarningLevel>
    <Optimize>false</Optimize>
  </PropertyGroup>
<<<<<<< HEAD

  <PropertyGroup Condition="'$(Configuration)|$(Platform)'=='Release|AnyCPU'">
    <PlatformTarget>AnyCPU</PlatformTarget>
    <DebugType>pdbonly</DebugType>
    <Optimize>true</Optimize>
    <OutputPath>..\Output\Release\</OutputPath>
=======
  <PropertyGroup Condition="'$(Configuration)|$(Platform)' == 'Release|x64'">
    <OutputPath>..\..\..\..\x64\Release\modules\launcher\</OutputPath>
>>>>>>> 8e2b18ea
    <DefineConstants>TRACE;RELEASE</DefineConstants>
    <Optimize>true</Optimize>
    <DebugType>pdbonly</DebugType>
    <PlatformTarget>x64</PlatformTarget>
    <LangVersion>7.3</LangVersion>
    <ErrorReport>prompt</ErrorReport>
    <CodeAnalysisRuleSet>MinimumRecommendedRules.ruleset</CodeAnalysisRuleSet>
    <WarningLevel>4</WarningLevel>
<<<<<<< HEAD
    <Prefer32Bit>false</Prefer32Bit>
  </PropertyGroup>

=======
  </PropertyGroup>
>>>>>>> 8e2b18ea
  <ItemGroup>
    <ApplicationDefinition Remove="App.xaml" />
  </ItemGroup>
  
  <ItemGroup>
    <Page Include="App.xaml" />
  </ItemGroup>
  
  <ItemGroup>
    <Page Remove="Themes\ThemeBuilder\Template.xaml" />
  </ItemGroup>

  <ItemGroup>
    <PackageReference Include="Fody" Version="6.1.1">
      <PrivateAssets>all</PrivateAssets>
      <IncludeAssets>runtime; build; native; contentfiles; analyzers; buildtransitive</IncludeAssets>
    </PackageReference>
    <PackageReference Include="InputSimulator" Version="1.0.4" />
    <PackageReference Include="JetBrains.Annotations" Version="2019.1.3" />
    <PackageReference Include="Mages" Version="1.6.0" />
    <PackageReference Include="Newtonsoft.Json" Version="12.0.3" />
    <PackageReference Include="NHotkey.Wpf" Version="1.2.1" />
    <PackageReference Include="NLog.Web.AspNetCore" Version="4.9.0" />
    <PackageReference Include="NuGet.CommandLine" Version="5.4.0">
      <PrivateAssets>all</PrivateAssets>
      <IncludeAssets>runtime; build; native; contentfiles; analyzers; buildtransitive</IncludeAssets>
    </PackageReference>
    <PackageReference Include="PropertyChanged.Fody" Version="3.2.6" />
    <PackageReference Include="System.Data.SQLite" Version="1.0.112" />
    <PackageReference Include="System.Data.SQLite.Core" Version="1.0.112" />
    <PackageReference Include="System.Runtime" Version="4.3.1" />
    <PackageReference Include="UnidecodeSharp" Version="1.0.0" />
  </ItemGroup>

  <ItemGroup>
    <ProjectReference Include="..\Wox.Core\Wox.Core.csproj" />
    <ProjectReference Include="..\Wox.Infrastructure\Wox.Infrastructure.csproj" />
    <ProjectReference Include="..\Wox.Plugin\Wox.Plugin.csproj" />
  </ItemGroup>

  <ItemGroup>
    <None Include="Images\app.png">
      <CopyToOutputDirectory>PreserveNewest</CopyToOutputDirectory>
    </None>
    <Resource Include="Images\app.png">
      <CopyToOutputDirectory>PreserveNewest</CopyToOutputDirectory>
    </Resource>
    <None Update="Images\app_error.png">
      <CopyToOutputDirectory>PreserveNewest</CopyToOutputDirectory>
    </None>
    <None Update="Images\Browser.png">
      <CopyToOutputDirectory>PreserveNewest</CopyToOutputDirectory>
    </None>
    <None Update="Images\calculator.png">
      <CopyToOutputDirectory>PreserveNewest</CopyToOutputDirectory>
    </None>
    <None Update="Images\cancel.png">
      <CopyToOutputDirectory>PreserveNewest</CopyToOutputDirectory>
    </None>
    <None Update="Images\close.png">
      <CopyToOutputDirectory>PreserveNewest</CopyToOutputDirectory>
    </None>
    <None Update="Images\cmd.png">
      <CopyToOutputDirectory>PreserveNewest</CopyToOutputDirectory>
    </None>
    <None Update="Images\color.png">
      <CopyToOutputDirectory>PreserveNewest</CopyToOutputDirectory>
    </None>
    <None Update="Images\copy.png">
      <CopyToOutputDirectory>PreserveNewest</CopyToOutputDirectory>
    </None>
    <None Update="Images\down.png">
      <CopyToOutputDirectory>PreserveNewest</CopyToOutputDirectory>
    </None>
    <None Update="Images\EXE.png">
      <CopyToOutputDirectory>PreserveNewest</CopyToOutputDirectory>
    </None>
    <None Update="Images\file.png">
      <CopyToOutputDirectory>PreserveNewest</CopyToOutputDirectory>
    </None>
    <None Update="Images\find.png">
      <CopyToOutputDirectory>PreserveNewest</CopyToOutputDirectory>
    </None>
    <None Update="Images\folder.png">
      <CopyToOutputDirectory>PreserveNewest</CopyToOutputDirectory>
    </None>
    <None Update="Images\history.png">
      <CopyToOutputDirectory>PreserveNewest</CopyToOutputDirectory>
    </None>
    <None Update="Images\image.png">
      <CopyToOutputDirectory>PreserveNewest</CopyToOutputDirectory>
    </None>
    <None Update="Images\Link.png">
      <CopyToOutputDirectory>PreserveNewest</CopyToOutputDirectory>
    </None>
    <None Update="Images\lock.png">
      <CopyToOutputDirectory>PreserveNewest</CopyToOutputDirectory>
    </None>
    <None Update="Images\logoff.png">
      <CopyToOutputDirectory>PreserveNewest</CopyToOutputDirectory>
    </None>
    <None Update="Images\New Message.png">
      <CopyToOutputDirectory>PreserveNewest</CopyToOutputDirectory>
    </None>
    <None Update="Images\ok.png">
      <CopyToOutputDirectory>PreserveNewest</CopyToOutputDirectory>
    </None>
    <None Update="Images\open.png">
      <CopyToOutputDirectory>PreserveNewest</CopyToOutputDirectory>
    </None>
    <None Update="Images\plugin.png">
      <CopyToOutputDirectory>PreserveNewest</CopyToOutputDirectory>
    </None>
    <None Update="Images\recyclebin.png">
      <CopyToOutputDirectory>PreserveNewest</CopyToOutputDirectory>
    </None>
    <None Update="Images\restart.png">
      <CopyToOutputDirectory>PreserveNewest</CopyToOutputDirectory>
    </None>
    <None Update="Images\search.png">
      <CopyToOutputDirectory>PreserveNewest</CopyToOutputDirectory>
    </None>
    <None Update="Images\settings.png">
      <CopyToOutputDirectory>PreserveNewest</CopyToOutputDirectory>
    </None>
    <None Update="Images\shutdown.png">
      <CopyToOutputDirectory>PreserveNewest</CopyToOutputDirectory>
    </None>
    <None Update="Images\sleep.png">
      <CopyToOutputDirectory>PreserveNewest</CopyToOutputDirectory>
    </None>
    <None Update="Images\up.png">
      <CopyToOutputDirectory>PreserveNewest</CopyToOutputDirectory>
    </None>
    <None Update="Images\update.png">
      <CopyToOutputDirectory>PreserveNewest</CopyToOutputDirectory>
    </None>
    <None Update="Images\warning.png">
      <CopyToOutputDirectory>PreserveNewest</CopyToOutputDirectory>
    </None>
  </ItemGroup>

  <Target Name="PreBuild" BeforeTargets="PreBuildEvent">
    <Exec Command="taskkill /f /fi &quot;IMAGENAME eq Wox.exe&quot;" />
  </Target>

  <Target Name="PostBuild" AfterTargets="PostBuildEvent">
    <Exec Command="powershell.exe -NoProfile -ExecutionPolicy Bypass -File $(SolutionDir)src\modules\launcher\Scripts\post_build.ps1 $(ConfigurationName) $(SolutionDir)src\modules\launcher" />
  </Target>
</Project><|MERGE_RESOLUTION|>--- conflicted
+++ resolved
@@ -11,28 +11,9 @@
     <AppendTargetFrameworkToOutputPath>false</AppendTargetFrameworkToOutputPath>
     <AppendRuntimeIdentifierToOutputPath>false</AppendRuntimeIdentifierToOutputPath>
   </PropertyGroup>
-<<<<<<< HEAD
 
-  <PropertyGroup Condition="'$(Configuration)|$(Platform)'=='Debug|AnyCPU'">
-    <PlatformTarget>AnyCPU</PlatformTarget>
-    <DebugSymbols>true</DebugSymbols>
-    <DebugType>full</DebugType>
-    <Optimize>false</Optimize>
-    <OutputPath>..\Output\Debug\</OutputPath>
-=======
-  <PropertyGroup>
-    <ApplicationIcon>Resources\app.ico</ApplicationIcon>
-  </PropertyGroup>
-  <PropertyGroup>
-    <StartupObject>Wox.App</StartupObject>
-  </PropertyGroup>
-  <PropertyGroup>
-    <ApplicationManifest>app.manifest</ApplicationManifest>
-  </PropertyGroup>
-  <PropertyGroup Condition="'$(Configuration)|$(Platform)' == 'Debug|x64'">
-    <DebugSymbols>true</DebugSymbols>
+  <PropertyGroup Condition="'$(Configuration)|$(Platform)'=='Debug|x64'">
     <OutputPath>..\..\..\..\x64\Debug\modules\launcher\</OutputPath>
->>>>>>> 8e2b18ea
     <DefineConstants>DEBUG;TRACE</DefineConstants>
     <DebugType>full</DebugType>
     <PlatformTarget>x64</PlatformTarget>
@@ -42,17 +23,9 @@
     <WarningLevel>4</WarningLevel>
     <Optimize>false</Optimize>
   </PropertyGroup>
-<<<<<<< HEAD
 
-  <PropertyGroup Condition="'$(Configuration)|$(Platform)'=='Release|AnyCPU'">
-    <PlatformTarget>AnyCPU</PlatformTarget>
-    <DebugType>pdbonly</DebugType>
-    <Optimize>true</Optimize>
-    <OutputPath>..\Output\Release\</OutputPath>
-=======
-  <PropertyGroup Condition="'$(Configuration)|$(Platform)' == 'Release|x64'">
+  <PropertyGroup Condition="'$(Configuration)|$(Platform)'=='Release|x64'">
     <OutputPath>..\..\..\..\x64\Release\modules\launcher\</OutputPath>
->>>>>>> 8e2b18ea
     <DefineConstants>TRACE;RELEASE</DefineConstants>
     <Optimize>true</Optimize>
     <DebugType>pdbonly</DebugType>
@@ -61,13 +34,18 @@
     <ErrorReport>prompt</ErrorReport>
     <CodeAnalysisRuleSet>MinimumRecommendedRules.ruleset</CodeAnalysisRuleSet>
     <WarningLevel>4</WarningLevel>
-<<<<<<< HEAD
-    <Prefer32Bit>false</Prefer32Bit>
   </PropertyGroup>
 
-=======
+  <PropertyGroup Condition="'$(Configuration)|$(Platform)'=='Debug|AnyCPU'">
+    <PlatformTarget>x64</PlatformTarget>
+    <OutputPath>..\..\..\..\x64\Debug\modules\launcher\</OutputPath>
   </PropertyGroup>
->>>>>>> 8e2b18ea
+
+  <PropertyGroup Condition="'$(Configuration)|$(Platform)'=='Release|AnyCPU'">
+    <PlatformTarget>x64</PlatformTarget>
+    <OutputPath>..\..\..\..\x64\Release\modules\launcher\</OutputPath>
+  </PropertyGroup>
+
   <ItemGroup>
     <ApplicationDefinition Remove="App.xaml" />
   </ItemGroup>
